--- conflicted
+++ resolved
@@ -13,10 +13,14 @@
 # Initialize FastAPI
 app = FastAPI()
 
-<<<<<<< HEAD
-# Setup templates and static files
-templates = Jinja2Templates(directory="templates")
-app.mount("/static", StaticFiles(directory="static"), name="static")
+# Get the absolute path to the templates directory
+TEMPLATES_DIR = Path(__file__).parent.parent / "templates"
+templates = Jinja2Templates(directory=str(TEMPLATES_DIR))
+
+# Mount static files
+static_dir = Path(__file__).parent.parent / "static"
+if static_dir.exists():
+    app.mount("/static", StaticFiles(directory=str(static_dir)), name="static")
 
 # Research content
 RESEARCH_CONTENT = """
@@ -63,16 +67,6 @@
     </section>
 </div>
 """
-=======
-# Get the absolute path to the templates directory
-TEMPLATES_DIR = Path(__file__).parent.parent / "templates"
-templates = Jinja2Templates(directory=str(TEMPLATES_DIR))
-
-# Mount static files
-static_dir = Path(__file__).parent.parent / "static"
-if static_dir.exists():
-    app.mount("/static", StaticFiles(directory=str(static_dir)), name="static")
->>>>>>> 2a21c7de
 
 @app.get("/")
 async def root(request: Request):
